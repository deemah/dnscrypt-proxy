--- conflicted
+++ resolved
@@ -13,110 +13,6 @@
 script:
   - cd dnscrypt-proxy
 
-<<<<<<< HEAD
-  # - go clean
-  # - env GOOS=solaris go build -ldflags="-s -w"
-
-  # - go clean
-  # - env GOOS=windows GOARCH=386 go build -ldflags="-s -w"
-  # - mkdir win32
-  # - ln dnscrypt-proxy.exe win32/
-  # - ln ../LICENSE dnscrypt-proxy.toml forwarding-rules.txt blacklist.txt win32/
-  # - ln ../windows/* win32/
-  # - zip -9 -r dnscrypt-proxy-win32-${TRAVIS_TAG:-dev}.zip win32
-
-  # - go clean
-  # - env GOOS=windows GOARCH=amd64 go build -ldflags="-s -w"
-  # - mkdir win64
-  # - ln dnscrypt-proxy.exe win64/
-  # - ln ../LICENSE dnscrypt-proxy.toml forwarding-rules.txt blacklist.txt win64/
-  # - ln ../windows/* win64/
-  # - zip -9 -r dnscrypt-proxy-win64-${TRAVIS_TAG:-dev}.zip win64
-
-  # - go clean
-  # - env GO386=387 GOOS=openbsd GOARCH=386 go build -ldflags="-s -w"
-  # - mkdir openbsd-i386
-  # - ln dnscrypt-proxy openbsd-i386/
-  # - ln ../LICENSE dnscrypt-proxy.toml forwarding-rules.txt blacklist.txt openbsd-i386/
-  # - tar czpvf dnscrypt-proxy-openbsd_i386-${TRAVIS_TAG:-dev}.tar.gz openbsd-i386
-
-  # - go clean
-  # - env GOOS=openbsd GOARCH=amd64 go build -ldflags="-s -w"
-  # - mkdir openbsd-amd64
-  # - ln dnscrypt-proxy openbsd-amd64/
-  # - ln ../LICENSE dnscrypt-proxy.toml forwarding-rules.txt blacklist.txt openbsd-amd64/
-  # - tar czpvf dnscrypt-proxy-openbsd_amd64-${TRAVIS_TAG:-dev}.tar.gz openbsd-amd64
-
-  # - go clean
-  # - env GOOS=freebsd GOARCH=386 go build -ldflags="-s -w"
-  # - mkdir freebsd-i386
-  # - ln dnscrypt-proxy freebsd-i386/
-  # - ln ../LICENSE dnscrypt-proxy.toml forwarding-rules.txt blacklist.txt freebsd-i386/
-  # - tar czpvf dnscrypt-proxy-freebsd_i386-${TRAVIS_TAG:-dev}.tar.gz freebsd-i386
-
-  # - go clean
-  # - env GOOS=freebsd GOARCH=amd64 go build -ldflags="-s -w"
-  # - mkdir freebsd-amd64
-  # - ln dnscrypt-proxy freebsd-amd64/
-  # - ln ../LICENSE dnscrypt-proxy.toml forwarding-rules.txt blacklist.txt freebsd-amd64/
-  # - tar czpvf dnscrypt-proxy-freebsd_amd64-${TRAVIS_TAG:-dev}.tar.gz freebsd-amd64
-
-  # - go clean
-  # - env GOOS=dragonfly GOARCH=amd64 go build -ldflags="-s -w"
-  # - mkdir dragonflybsd-amd64
-  # - ln dnscrypt-proxy dragonflybsd-amd64/
-  # - ln ../LICENSE dnscrypt-proxy.toml forwarding-rules.txt blacklist.txt dragonflybsd-amd64/
-  # - tar czpvf dnscrypt-proxy-dragonflybsd_amd64-${TRAVIS_TAG:-dev}.tar.gz dragonflybsd-amd64
-
-  # - go clean
-  # - env GOOS=netbsd GOARCH=386 go build -ldflags="-s -w"
-  # - mkdir netbsd-i386
-  # - ln dnscrypt-proxy netbsd-i386/
-  # - ln ../LICENSE dnscrypt-proxy.toml forwarding-rules.txt blacklist.txt netbsd-i386/
-  # - tar czpvf dnscrypt-proxy-netbsd_i386-${TRAVIS_TAG:-dev}.tar.gz netbsd-i386
-
-  # - go clean
-  # - env GOOS=netbsd GOARCH=amd64 go build -ldflags="-s -w"
-  # - mkdir netbsd-amd64
-  # - ln dnscrypt-proxy netbsd-amd64/
-  # - ln ../LICENSE dnscrypt-proxy.toml forwarding-rules.txt blacklist.txt netbsd-amd64/
-  # - tar czpvf dnscrypt-proxy-netbsd_amd64-${TRAVIS_TAG:-dev}.tar.gz netbsd-amd64
-
-  # - go clean
-  # - env GOOS=linux GOARCH=386 go build -ldflags="-s -w"
-  # - mkdir linux-i386
-  # - ln dnscrypt-proxy linux-i386/
-  # - ln ../LICENSE ../systemd/* dnscrypt-proxy.toml forwarding-rules.txt blacklist.txt linux-i386/
-  # - tar czpvf dnscrypt-proxy-linux_i386-${TRAVIS_TAG:-dev}.tar.gz linux-i386
-
-  # - go clean
-  # - env GOOS=linux GOARCH=amd64 go build -ldflags="-s -w"
-  # - mkdir linux-x86_64
-  # - ln dnscrypt-proxy linux-x86_64/
-  # - ln ../LICENSE ../systemd/* dnscrypt-proxy.toml forwarding-rules.txt blacklist.txt linux-x86_64/
-  # - tar czpvf dnscrypt-proxy-linux_x86_64-${TRAVIS_TAG:-dev}.tar.gz linux-x86_64
-
-  # - go clean
-  # - env GOOS=linux GOARCH=arm go build -ldflags="-s -w"
-  # - mkdir linux-arm
-  # - ln dnscrypt-proxy linux-arm/
-  # - ln ../LICENSE dnscrypt-proxy.toml forwarding-rules.txt blacklist.txt linux-arm/
-  # - tar czpvf dnscrypt-proxy-linux_arm-${TRAVIS_TAG:-dev}.tar.gz linux-arm
-
-  # - go clean
-  # - env GOOS=linux GOARCH=arm64 go build -ldflags="-s -w"
-  # - mkdir linux-arm64
-  # - ln dnscrypt-proxy linux-arm64/
-  # - ln ../LICENSE dnscrypt-proxy.toml forwarding-rules.txt blacklist.txt linux-arm64/
-  # - tar czpvf dnscrypt-proxy-linux_arm64-${TRAVIS_TAG:-dev}.tar.gz linux-arm64
-
-  # - go clean
-  # - env GOOS=linux GOARCH=mips GOMIPS=softfloat go build -ldflags="-s -w"
-  # - mkdir linux-mips
-  # - ln dnscrypt-proxy linux-mips/
-  # - ln ../LICENSE dnscrypt-proxy.toml forwarding-rules.txt blacklist.txt linux-mips/
-  # - tar czpvf dnscrypt-proxy-linux_mips-${TRAVIS_TAG:-dev}.tar.gz linux-mips
-=======
   - go clean
   - env GOOS=windows GOARCH=386 go build -mod vendor -ldflags="-s -w"
   - mkdir win32
@@ -241,7 +137,6 @@
   - ln dnscrypt-proxy linux-mips/
   - ln ../LICENSE example-dnscrypt-proxy.toml localhost.pem example-*.txt linux-mips/
   - tar czpvf dnscrypt-proxy-linux_mips-${TRAVIS_TAG:-dev}.tar.gz linux-mips
->>>>>>> 1c45d9e1
 
   - go clean
   - env CGO_ENABLED=0 GOOS=linux GOARCH=mipsle GOMIPS=softfloat go build -mod vendor -ldflags="-s -w"
@@ -250,30 +145,6 @@
   - ln ../LICENSE example-dnscrypt-proxy.toml localhost.pem example-*.txt linux-mipsle/
   - tar czpvf dnscrypt-proxy-linux_mipsle-${TRAVIS_TAG:-dev}.tar.gz linux-mipsle
 
-<<<<<<< HEAD
-  # - go clean
-  # - env GOOS=linux GOARCH=mips64 go build -ldflags="-s -w"
-  # - mkdir linux-mips64
-  # - ln dnscrypt-proxy linux-mips64/
-  # - ln ../LICENSE dnscrypt-proxy.toml forwarding-rules.txt blacklist.txt linux-mips64/
-  # - tar czpvf dnscrypt-proxy-linux_mips64-${TRAVIS_TAG:-dev}.tar.gz linux-mips64
-
-  # - go clean
-  # - env GOOS=linux GOARCH=mips64le go build -ldflags="-s -w"
-  # - mkdir linux-mips64le
-  # - ln dnscrypt-proxy linux-mips64le/
-  # - ln ../LICENSE dnscrypt-proxy.toml forwarding-rules.txt blacklist.txt linux-mips64le/
-  # - tar czpvf dnscrypt-proxy-linux_mips64le-${TRAVIS_TAG:-dev}.tar.gz linux-mips64le
-
-  # - go clean
-  # - env GOOS=darwin GOARCH=amd64 go build -ldflags="-s -w"
-  # - mkdir macos
-  # - ln dnscrypt-proxy macos/
-  # - ln ../LICENSE dnscrypt-proxy.toml forwarding-rules.txt blacklist.txt macos/
-  # - tar czpvf dnscrypt-proxy-macos-${TRAVIS_TAG:-dev}.tar.gz macos
-
-  - ls -l dnscrypt-proxy-*.tar.gz
-=======
   - go clean
   - env CGO_ENABLED=0 GOOS=linux GOARCH=mips64 go build -mod vendor -ldflags="-s -w"
   - mkdir linux-mips64
@@ -333,28 +204,19 @@
 
 after_success:
   - ls -l dnscrypt-proxy-*.tar.gz dnscrypt-proxy-*.zip
->>>>>>> 1c45d9e1
 
 deploy:
   provider: releases
   api_key:
-    secure: hrk04dWCqG4B7cWmNd1SCT2S4ZGiSlejR1SjRk84h4lvyIla65FwdfEYkj8irX8oYFBTVROuSD4QtRTz04zyEbp46Az0+T+VUAYNgiGrN632aC/JoQzXwrbQXqqPmQXXz+dR0ub7537w3UXjWXHVr8zOgr+ZPN/mh8WIdYUgHqlZ5fAwVrJ0qNbPQzuFoxz34K24Jqe8rDTYJMKNhvs4eHji2muYsp4o2sGg6CVTIqRX+rpUYJJhFEOSzMipUileAAFU/xhBE45DIYmWWUU+mjr7JWORobRaRr8H/TFkAS+tC2T2L2BrayiJ43g3k9PfQZh22MgpRyTOEDHncGL+8EEIU3MEbJmYpbaJ9P9X20XYJc8yFYpFxCjrLJrqoZ7wmGoOgZxWgnfD3fRF0BrLKae3nRIIM54Nkm14g76FoPtm+euvFO77d+XAI0WxByd7ZOHdUXVIybNz/s+s38T7sBDEPGQIZGMHiQYD8Y1TDo3R0LHvnPd4FbkqdtG4xFJRdi46J2Mdrsnc5BCPrI3cSW5DAD8Ci9ZrfrZdZmgc/ZHvlCcaV3v1KdbjOwjrMxoqQ8LQpeO+xU53G/pMu7f8FAxJ6emLSW+E9CuZujgNdQtEsBy0FDE/BSw/EO8aw55sY71MRK0Gr+PyX0KUpcE/VXWcg7tqe3p/06YSpi6ys38=
+    secure: J3K/wo3oW/ySl6X4Zk5PX+EVy4fa0qa4fbpKNivogch5yjYw2pgrlSvwto9TM12Gxi4tTMKiWYK4YBapNf+tm501s4OyS1G1rJR1fZ+iyaHgGBLD+QppbivZt+P7Do56agSili68Zcgm7MQfZbvOq9z42z3AJ71+UNTJmTp63voaAuyOF/VdLsmJHMd/5nmFJH6mfMrgMs720GCWxFgdq3NRM2AdVldsp1YmNb4qKqIzunmfxqG9TqVlpq35tNOhWA/Ll3rbsiDVeUpBAW5ked/qHyGRkFVk44O6cPSFGe035Txx0JviBshGxsNSP+aJL9T55hIj1dmuk6g5uhPqABU/zcdJvXOv11oqJuV/DGHO31UfVN6u744LJY6Y1lkd+UUNiOJDPGC80+6M2GbP7BFMZiO5qnYkxzktnYg9b6zIPwmj96XZSniDTAn+qemJf2S8rzShvBtWX29Q4odIaCfFUY8i0muowQ4Vep5S5FqVG+r/rQTXOUIUsNv4r/gP/y5hdtOMC2r1VSvWk068upmW6ovCtcmTghSfYcLCG5r+g5OE2mKj9kbx6RQMspewk9+pvOhNZKXsn/AIvvDC4V46MaDjFkdYN0VbsYB5NH11DGCPH7vDwJnAzzMWnofCkiTG07dJYlLUnD9iUgYoNkrxivAgQKnDP8C6Ka0RGdk=
   file:
     - dnscrypt-proxy-*.tar.gz
-<<<<<<< HEAD
-  file_glob: true
-  skip_cleanup: true
-  on:
-    repo: deemah/dnscrypt-proxy
-    condition: "${TRAVIS_GO_VERSION} == 1.10rc1"
-=======
     - dnscrypt-proxy-*.zip
     - dnscrypt-proxy-*.minisig
   file_glob: true
   skip_cleanup: true
   on:
     repo: DNSCrypt/dnscrypt-proxy
->>>>>>> 1c45d9e1
     tags: true
 
 before_deploy:
